#!/usr/bin/env python
# Copyright (C) 2013  Lukas Rist <glaslos@gmail.com>
#
# This program is free software; you can redistribute it and/or
# modify it under the terms of the GNU General Public License
# as published by the Free Software Foundation; either version 2
# of the License, or (at your option) any later version.
#
# This program is distributed in the hope that it will be useful,
# but WITHOUT ANY WARRANTY; without even the implied warranty of
# MERCHANTABILITY or FITNESS FOR A PARTICULAR PURPOSE.  See the
# GNU General Public License for more details.
#
# You should have received a copy of the GNU General Public License
# along with this program; if not, write to the Free Software
# Foundation, Inc.,
# 51 Franklin Street, Fifth Floor, Boston, MA  02110-1301, USA.

import gevent.monkey
gevent.monkey.patch_all()

import logging
import os
import argparse
import sys
import pwd
import grp
import platform
import ast
from ConfigParser import ConfigParser

import gevent
from lxml import etree

import conpot
import conpot.core as conpot_core

from conpot.core.loggers.log_worker import LogWorker
from conpot.protocols.snmp.snmp_server import SNMPServer
from conpot.protocols.modbus.modbus_server import ModbusServer
from conpot.protocols.s7comm.s7_server import S7Server
from conpot.protocols.http.web_server import HTTPServer
from conpot.protocols.kamstrup.meter_protocol.kamstrup_server import KamstrupServer
from conpot.protocols.kamstrup.management_protocol.kamstrup_management_server import KamstrupManagementServer

from conpot.emulators.proxy import Proxy
from conpot.utils import ext_ip


logger = logging.getLogger()
package_directory = os.path.dirname(os.path.abspath(conpot.__file__))


def logo():
    print """
                       _
   ___ ___ ___ ___ ___| |_
  |  _| . |   | . | . |  _|
  |___|___|_|_|  _|___|_|
              |_|

  Version {0}
  Glastopf Project
""".format(conpot.__version__)


def setup_logging(log_file):
    log_format = logging.Formatter('%(asctime)-15s %(message)s')
    root_logger = logging.getLogger()
    console_log = logging.StreamHandler()
    console_log.setLevel(logging.DEBUG)
    console_log.setFormatter(log_format)
    root_logger.addHandler(console_log)
    logger.setLevel(logging.DEBUG)
    file_log = logging.FileHandler(log_file)
    file_log.setFormatter(log_format)
    file_log.setLevel(logging.DEBUG)
    root_logger.addHandler(file_log)


def drop_privileges(uid_name='nobody', gid_name='nogroup'):
    wanted_uid = pwd.getpwnam(uid_name)[2]
    #special handling for os x. (getgrname has trouble with gid below 0)
    if platform.mac_ver()[0] and platform.mac_ver()[0] < float('10.9'):
        wanted_gid = -2
    else:
        wanted_gid = grp.getgrnam(gid_name)[2]

    os.setgid(wanted_gid)
    os.setuid(wanted_uid)

    new_uid_name = pwd.getpwuid(os.getuid())[0]
    new_gid_name = grp.getgrgid(os.getgid())[0]

    logger.info("Privileges dropped, running as {0}/{1}.".format(new_uid_name, new_gid_name))


def validate_template(xml_file):
    xml_schema = etree.parse(os.path.join(package_directory, 'tests', 'template_scheme_core.xsd'))
    xsd = etree.XMLSchema(xml_schema)
    xml = etree.parse(xml_file)
    xsd.validate(xml)
    if xsd.error_log:
        logger.error('Error parsing XML template: {0}'.format(xsd.error_log))
        sys.exit(1)


def main():
    logo()

    parser = argparse.ArgumentParser()

    parser.add_argument("-t", "--template",
                        help="The template to use",
                        default='',
                        metavar="template.xml"
                        )
    parser.add_argument("-c", "--config",
                        help="The configuration file to use",
                        default=os.path.join(package_directory, 'conpot.cfg'),
                        metavar="config.cfg"
                        )
    parser.add_argument("-l", "--logfile",
                        help="The logfile to use",
                        default="conpot.log"
                        )
    parser.add_argument("-a", "--raw_mib",
                        help="Path to raw MIB files."
                             "(will automatically get compiled by build-pysnmp-mib)",
                        action='append',
                        default=[]
                        )
    parser.add_argument("-m", "--mibpaths",
                        action='append',
                        help="Path to compiled PySNMP MIB files."
                             "(must be compiled with build-pysnmp-mib)",
                        default=[]
                        )
    args = parser.parse_args()

    setup_logging(args.logfile)

    config = ConfigParser()
    if not os.path.isfile(args.config):
        args.config = os.path.join(package_directory, 'conpot.cfg')
        logger.info('No conpot.cfg found in current directory, using default configuration: {0}'.format(args.config))
    config.read(args.config)

    # Did the user specify a template at all?
    if not args.template:

        available_templates = os.listdir(os.path.join(package_directory, 'templates'))

        print "--------------------------------------------------"
        print " Available templates:"
        print "--------------------------------------------------\n"

        for folder in available_templates:
            template_xml = os.path.join(package_directory, 'templates', folder, 'template.xml')
            if os.path.isfile(template_xml):
                template_unit = template_vendor = template_description = template_protocols = template_creator = 'N/A'
                dom_template = etree.parse(template_xml)
                template_details = dom_template.xpath('//core/template/*')
                if template_details:

                    # retrieve all template details
                    for entity in template_details:

                        if entity.attrib['name'] == 'unit':
                            template_unit = entity.text

                        elif entity.attrib['name'] == 'vendor':
                            template_vendor = entity.text

                        elif entity.attrib['name'] == 'description':
                            template_description = entity.text

                        elif entity.attrib['name'] == 'protocols':
                            template_protocols = entity.text

                        elif entity.attrib['name'] == 'creator':
                            template_creator = entity.text

                    print "   --template {0}".format(folder)
                    print "       Unit:        {0} - {1}".format(template_vendor, template_unit)
                    print "       Desc:        {0}".format(template_description)
                    print "       Protocols:   {0}".format(template_protocols)
                    print "       Created by:  {0}\n".format(template_creator)

        sys.exit(0)

    # Check if the template exists in our template root..
    if os.path.isfile(os.path.join(package_directory, 'templates', args.template, 'template.xml')):
        template = os.path.join(package_directory, 'templates', args.template)
    else:
            logger.error('Template not found: {0}'.format(args.template))
            sys.exit(1)

    # Check if the configuration file exists..
    if not os.path.isfile(args.config):
        logger.error('Config not found: {0}'.format(args.config))
        sys.exit(1)

    logger.info('Starting Conpot using template: {0}'.format(template))
    logger.info('Starting Conpot using configuration found in: {0}'.format(args.config))

    protocol_greenlets = list()
    servers = list()

    template_base = os.path.join(template, 'template.xml')
    if os.path.isfile(template_base):
        #validate_template(template_base)
        dom_base = etree.parse(template_base)
    else:
        logger.error('Could not access template configuration')
        sys.exit(1)

    session_manager = conpot_core.get_sessionManager()
    session_manager.initialize_databus(template_base)

    public_ip = None
    if config.getboolean('fetch_public_ip', 'enabled'):
        public_ip = ext_ip.get_ext_ip(config)

    template_http = os.path.join(template, 'http', 'template.xml')
    if os.path.isfile(template_http):
        #validate_template(template_http)
        dom_http = etree.parse(template_http)
        if dom_http.xpath('//http'):
            if ast.literal_eval(dom_http.xpath('//http/@enabled')[0]):
                http_host = dom_http.xpath('//http/@host')[0]
                http_port = ast.literal_eval(dom_http.xpath('//http/@port')[0])
                http_server = HTTPServer(http_host, http_port, template_http, os.path.join(package_directory,
                                                                                           'templates',
                                                                                           template,
                                                                                           'http'))
                servers.append(http_server)
                protocol_greenlets.append(gevent.spawn(http_server.start))
            else:
                logger.info('HTTP available but disabled by configuration.')
    else:
        logger.info('No HTTP template found. Service will remain unconfigured/stopped.')

    template_kamstrup = os.path.join(template, 'kamstrup', 'template.xml')
    if os.path.isfile(template_kamstrup):
        #validate_template(template_kamstrup)
        dom_kamstrup = etree.parse(template_kamstrup)
        if dom_kamstrup.xpath('//kamstrup'):
            if ast.literal_eval(dom_kamstrup.xpath('//kamstrup/@enabled')[0]):
                host = dom_kamstrup.xpath('//kamstrup/@host')[0]
                port = ast.literal_eval(dom_kamstrup.xpath('//kamstrup/@port')[0])
                kamstrup_instance = KamstrupServer(template_kamstrup)
                kamstrup_server = kamstrup_instance.get_server(host, port)
                servers.append(kamstrup_server)
                protocol_greenlets.append(gevent.spawn(kamstrup_server.start))
            else:
                logger.info('Kamstrup available but disabled by configuration.')
    else:
        logger.info('No Kamstrup template found. Service will remain unconfigured/stopped.')

    template_modbus = os.path.join(template, 'modbus', 'template.xml')
    if os.path.isfile(template_modbus):
        #validate_template(template_modbus)
        dom_modbus = etree.parse(template_modbus)
        if dom_modbus.xpath('//modbus'):
            if ast.literal_eval(dom_modbus.xpath('//modbus/@enabled')[0]):
                modbus_host = dom_modbus.xpath('//modbus/@host')[0]
                modbus_port = ast.literal_eval(dom_modbus.xpath('//modbus/@port')[0])
                modbus_server = ModbusServer(template_modbus)
                modbus_server = modbus_server.get_server(modbus_host, modbus_port)
                servers.append(modbus_server)
                protocol_greenlets.append(gevent.spawn(modbus_server.start))
            else:
                logger.info('Modbus available but disabled by configuration.')
    else:
        logger.info('No Modbus template found. Service will remain unconfigured/stopped.')

    template_s7comm = os.path.join(template, 's7comm', 'template.xml')
    if os.path.isfile(template_s7comm):
        #validate_template(template_s7comm)
        dom_s7comm = etree.parse(template_s7comm)
        if dom_s7comm.xpath('//s7comm'):
            if ast.literal_eval(dom_s7comm.xpath('//s7comm/@enabled')[0]):
                s7_host = dom_s7comm.xpath('//s7comm/@host')[0]
                s7_port = ast.literal_eval(dom_s7comm.xpath('//s7comm/@port')[0])
                s7_instance = S7Server(template_s7comm)
                s7_server = s7_instance.get_server(s7_host, s7_port)
                servers.append(s7_server)
                protocol_greenlets.append(gevent.spawn(s7_server.start))
            else:
                logger.info('S7comm available but disabled by configuration.')
    else:
        logger.info('No s7comm template found. Service will remain unconfigured/stopped.')

    template_snmp = os.path.join(template, 'snmp', 'template.xml')
    if os.path.isfile(template_snmp):
        #validate_template(template_snmp)
        dom_snmp = etree.parse(template_snmp)
        if dom_snmp.xpath('//snmp'):
            if ast.literal_eval(dom_snmp.xpath('//snmp/@enabled')[0]):

                if args.mibpaths:
                    compiled_mibs = args.mibpaths
                else:
                    compiled_mibs = [os.path.join(template, 'snmp', 'mibs_compiled')]

                if args.raw_mib:
                    raw_mibs = args.raw_mib
                else:
                    raw_mibs = [os.path.join(template, 'snmp', 'mibs_raw')]

                snmp_host = dom_snmp.xpath('//snmp/@host')[0]
                snmp_port = ast.literal_eval(dom_snmp.xpath('//snmp/@port')[0])
                snmp_server = SNMPServer(snmp_host, snmp_port, template_snmp, compiled_mibs, raw_mibs)
                servers.append(snmp_server)
                protocol_greenlets.append(gevent.spawn(snmp_server.start))
            else:
                logger.info('SNMP available but disabled by template.')
    else:
        logger.info('No SNMP template found. Service will remain unconfigured/stopped.')

    log_worker = LogWorker(config, dom_base, session_manager, public_ip)
    gevent.spawn(log_worker.start)

<<<<<<< HEAD
    template_proxy = os.path.join(template, 'proxy', 'template.xml')
    if os.path.isfile(template_proxy):
        #validate_template(template_proxy)
        dom_proxy = etree.parse(template_proxy)
        if dom_proxy.xpath('//proxies'):
            if ast.literal_eval(dom_proxy.xpath('//proxies/@enabled')[0]):
                proxies = dom_proxy.xpath('//proxies/*')
                for p in proxies:
                    name = p.attrib['name']
                    host = p.attrib['host']
                    keyfile = None
                    certfile = None
                    if 'keyfile' in p.attrib and 'certfile' in p.attrib:
                        keyfile = p.attrib['keyfile']
                        certfile = p.attrib['certfile']

                        # if path is absolute we assert that the cert and key is located in
                        # the templates ssl standard location

                        if not os.path.isabs(keyfile):
                            keyfile = os.path.join(os.path.dirname(template), 'ssl', keyfile)
                            certfile = os.path.join(os.path.dirname(template), 'ssl', certfile)
                    port = ast.literal_eval(p.attrib['port'])
                    proxy_host = p.xpath('./proxy_host/text()')[0]
                    proxy_port = ast.literal_eval(p.xpath('./proxy_port/text()')[0])
                    decoder = p.xpath('./decoder/text()')
                    if len(decoder) > 0:
                        decoder = decoder[0]
                    else:
                        decoder = None
                    proxy_instance = Proxy(name, proxy_host, proxy_port, decoder, keyfile, certfile)
                    proxy_server = proxy_instance.get_server(host, port)
                    servers.append(proxy_instance)
                    protocol_greenlets.append(gevent.spawn(proxy_server.start))
            else:
                logger.info('Proxy available but disabled by template.')
    else:
            logger.info('No proxy template found. Service will remain unconfigured/stopped.')
=======
    if dom.xpath('//conpot_template/protocols/modbus'):
        if ast.literal_eval(dom.xpath('//conpot_template/protocols/modbus/@enabled')[0]):
            modbus_host = dom.xpath('//conpot_template/protocols/modbus/@host')[0]
            modbus_port = ast.literal_eval(dom.xpath('//conpot_template/protocols/modbus/@port')[0])
            modbus_server = ModbusServer(template)
            modbus_server = modbus_server.get_server(modbus_host, modbus_port)
            servers.append(modbus_server)
            protocol_greenlets.append(gevent.spawn(modbus_server.start))

    if dom.xpath('//conpot_template/protocols/snmp'):
        if ast.literal_eval(dom.xpath('//conpot_template/protocols/snmp/@enabled')[0]):
            snmp_host = dom.xpath('//conpot_template/protocols/snmp/@host')[0]
            snmp_port = ast.literal_eval(dom.xpath('//conpot_template/protocols/snmp/@port')[0])
            snmp_server = SNMPServer(snmp_host, snmp_port, template, args.mibpaths, args.raw_mib)
            servers.append(snmp_server)
            protocol_greenlets.append(gevent.spawn(snmp_server.start))

    if dom.xpath('//conpot_template/protocols/s7comm'):
        if ast.literal_eval(dom.xpath('//conpot_template/protocols/s7comm/@enabled')[0]):
            s7_host = dom.xpath('//conpot_template/protocols/s7comm/@host')[0]
            s7_port = ast.literal_eval(dom.xpath('//conpot_template/protocols/s7comm/@port')[0])
            s7_instance = S7Server(template)
            s7_server = s7_instance.get_server(s7_host, s7_port)
            servers.append(s7_server)
            protocol_greenlets.append(gevent.spawn(s7_server.start))

    if dom.xpath('//conpot_template/protocols/http'):
        if ast.literal_eval(dom.xpath('//conpot_template/protocols/http/@enabled')[0]):
            http_host = dom.xpath('//conpot_template/protocols/http/@host')[0]
            http_port = ast.literal_eval(dom.xpath('//conpot_template/protocols/http/@port')[0])
            http_server = HTTPServer(http_host, http_port, template, args.www)
            servers.append(http_server)
            protocol_greenlets.append(gevent.spawn(http_server.start))

    if dom.xpath('//conpot_template/protocols/kamstrup'):
        if ast.literal_eval(dom.xpath('//conpot_template/protocols/kamstrup/@enabled')[0]):
            host = dom.xpath('//conpot_template/protocols/kamstrup/@host')[0]
            port = ast.literal_eval(dom.xpath('//conpot_template/protocols/kamstrup/@port')[0])
            kamstrup_instance = KamstrupServer(template)
            kamstrup_server = kamstrup_instance.get_server(host, port)
            servers.append(kamstrup_server)
            protocol_greenlets.append(gevent.spawn(kamstrup_server.start))

    if dom.xpath('//conpot_template/protocols/kamstrup_management'):
        if ast.literal_eval(dom.xpath('//conpot_template/protocols/kamstrup_management/@enabled')[0]):
            host = dom.xpath('//conpot_template/protocols/kamstrup_management/@host')[0]
            port = ast.literal_eval(dom.xpath('//conpot_template/protocols/kamstrup_management/@port')[0])
            kamstrup_management_instance = KamstrupManagementServer(template)
            kamstrup_management_server = kamstrup_management_instance.get_server(host, port)
            servers.append(kamstrup_management_server)
            protocol_greenlets.append(gevent.spawn(kamstrup_management_server.start))

    proxies = dom.xpath('//conpot_template/proxies/*')
    for p in proxies:
        name = p.attrib['name']
        host = p.attrib['host']
        keyfile = None
        certfile = None
        if 'keyfile' in p.attrib and 'certfile' in p.attrib:
            keyfile = p.attrib['keyfile']
            certfile = p.attrib['certfile']
            # if path is absolute we assert that the cert and key is located in same location as template
            if not os.path.isabs(keyfile):
                keyfile = os.path.join(os.path.dirname(template), keyfile)
                certfile = os.path.join(os.path.dirname(template), certfile)
        port = ast.literal_eval(p.attrib['port'])
        proxy_host = p.xpath('./proxy_host/text()')[0]
        proxy_port = ast.literal_eval(p.xpath('./proxy_port/text()')[0])
        decoder = p.xpath('./decoder/text()')
        if len(decoder) > 0:
            decoder = decoder[0]
        else:
            decoder = None
        proxy_instance = Proxy(name, proxy_host, proxy_port, decoder, keyfile, certfile)
        proxy_server = proxy_instance.get_server(host, port)
        servers.append(proxy_instance)
        protocol_greenlets.append(gevent.spawn(proxy_server.start))
>>>>>>> 7d06eb4d

    # Wait for the services to bind ports before dropping privileges
    gevent.sleep(5)
    drop_privileges()
    try:
        if len(protocol_greenlets) > 0:
            gevent.wait()
    except KeyboardInterrupt:
        logging.info('Stopping Conpot')
        for server in servers:
            server.stop()
    finally:
        # Just being nice and cosy!
        gevent.joinall(protocol_greenlets, 2)


if __name__ == "__main__":
    main()<|MERGE_RESOLUTION|>--- conflicted
+++ resolved
@@ -241,15 +241,32 @@
     else:
         logger.info('No HTTP template found. Service will remain unconfigured/stopped.')
 
-    template_kamstrup = os.path.join(template, 'kamstrup', 'template.xml')
-    if os.path.isfile(template_kamstrup):
+    template_kamstrup_meter = os.path.join(template, 'kamstrup_meter', 'template.xml')
+    if os.path.isfile(template_kamstrup_meter):
         #validate_template(template_kamstrup)
-        dom_kamstrup = etree.parse(template_kamstrup)
-        if dom_kamstrup.xpath('//kamstrup'):
-            if ast.literal_eval(dom_kamstrup.xpath('//kamstrup/@enabled')[0]):
-                host = dom_kamstrup.xpath('//kamstrup/@host')[0]
-                port = ast.literal_eval(dom_kamstrup.xpath('//kamstrup/@port')[0])
-                kamstrup_instance = KamstrupServer(template_kamstrup)
+        dom_kamstrup = etree.parse(template_kamstrup_meter)
+        if dom_kamstrup.xpath('//kamstrup_meter'):
+            if ast.literal_eval(dom_kamstrup.xpath('//kamstrup_meter/@enabled')[0]):
+                host = dom_kamstrup.xpath('//kamstrup_meter/@host')[0]
+                port = ast.literal_eval(dom_kamstrup.xpath('//kamstrup_meter/@port')[0])
+                kamstrup_instance = KamstrupServer(template_kamstrup_meter)
+                kamstrup_server = kamstrup_instance.get_server(host, port)
+                servers.append(kamstrup_server)
+                protocol_greenlets.append(gevent.spawn(kamstrup_server.start))
+            else:
+                logger.info('Kamstrup available but disabled by configuration.')
+    else:
+        logger.info('No Kamstrup template found. Service will remain unconfigured/stopped.')
+
+    template_kamstrup_management = os.path.join(template, 'kamstrup_management', 'template.xml')
+    if os.path.isfile(template_kamstrup_meter):
+        #validate_template(template_kamstrup)
+        dom_kamstrup = etree.parse(template_kamstrup_management)
+        if dom_kamstrup.xpath('//kamstrup_management'):
+            if ast.literal_eval(dom_kamstrup.xpath('//kamstrup_management/@enabled')[0]):
+                host = dom_kamstrup.xpath('//kamstrup_management/@host')[0]
+                port = ast.literal_eval(dom_kamstrup.xpath('//kamstrup_management/@port')[0])
+                kamstrup_instance = KamstrupManagementServer(template_kamstrup_management)
                 kamstrup_server = kamstrup_instance.get_server(host, port)
                 servers.append(kamstrup_server)
                 protocol_greenlets.append(gevent.spawn(kamstrup_server.start))
@@ -322,7 +339,6 @@
     log_worker = LogWorker(config, dom_base, session_manager, public_ip)
     gevent.spawn(log_worker.start)
 
-<<<<<<< HEAD
     template_proxy = os.path.join(template, 'proxy', 'template.xml')
     if os.path.isfile(template_proxy):
         #validate_template(template_proxy)
@@ -361,85 +377,6 @@
                 logger.info('Proxy available but disabled by template.')
     else:
             logger.info('No proxy template found. Service will remain unconfigured/stopped.')
-=======
-    if dom.xpath('//conpot_template/protocols/modbus'):
-        if ast.literal_eval(dom.xpath('//conpot_template/protocols/modbus/@enabled')[0]):
-            modbus_host = dom.xpath('//conpot_template/protocols/modbus/@host')[0]
-            modbus_port = ast.literal_eval(dom.xpath('//conpot_template/protocols/modbus/@port')[0])
-            modbus_server = ModbusServer(template)
-            modbus_server = modbus_server.get_server(modbus_host, modbus_port)
-            servers.append(modbus_server)
-            protocol_greenlets.append(gevent.spawn(modbus_server.start))
-
-    if dom.xpath('//conpot_template/protocols/snmp'):
-        if ast.literal_eval(dom.xpath('//conpot_template/protocols/snmp/@enabled')[0]):
-            snmp_host = dom.xpath('//conpot_template/protocols/snmp/@host')[0]
-            snmp_port = ast.literal_eval(dom.xpath('//conpot_template/protocols/snmp/@port')[0])
-            snmp_server = SNMPServer(snmp_host, snmp_port, template, args.mibpaths, args.raw_mib)
-            servers.append(snmp_server)
-            protocol_greenlets.append(gevent.spawn(snmp_server.start))
-
-    if dom.xpath('//conpot_template/protocols/s7comm'):
-        if ast.literal_eval(dom.xpath('//conpot_template/protocols/s7comm/@enabled')[0]):
-            s7_host = dom.xpath('//conpot_template/protocols/s7comm/@host')[0]
-            s7_port = ast.literal_eval(dom.xpath('//conpot_template/protocols/s7comm/@port')[0])
-            s7_instance = S7Server(template)
-            s7_server = s7_instance.get_server(s7_host, s7_port)
-            servers.append(s7_server)
-            protocol_greenlets.append(gevent.spawn(s7_server.start))
-
-    if dom.xpath('//conpot_template/protocols/http'):
-        if ast.literal_eval(dom.xpath('//conpot_template/protocols/http/@enabled')[0]):
-            http_host = dom.xpath('//conpot_template/protocols/http/@host')[0]
-            http_port = ast.literal_eval(dom.xpath('//conpot_template/protocols/http/@port')[0])
-            http_server = HTTPServer(http_host, http_port, template, args.www)
-            servers.append(http_server)
-            protocol_greenlets.append(gevent.spawn(http_server.start))
-
-    if dom.xpath('//conpot_template/protocols/kamstrup'):
-        if ast.literal_eval(dom.xpath('//conpot_template/protocols/kamstrup/@enabled')[0]):
-            host = dom.xpath('//conpot_template/protocols/kamstrup/@host')[0]
-            port = ast.literal_eval(dom.xpath('//conpot_template/protocols/kamstrup/@port')[0])
-            kamstrup_instance = KamstrupServer(template)
-            kamstrup_server = kamstrup_instance.get_server(host, port)
-            servers.append(kamstrup_server)
-            protocol_greenlets.append(gevent.spawn(kamstrup_server.start))
-
-    if dom.xpath('//conpot_template/protocols/kamstrup_management'):
-        if ast.literal_eval(dom.xpath('//conpot_template/protocols/kamstrup_management/@enabled')[0]):
-            host = dom.xpath('//conpot_template/protocols/kamstrup_management/@host')[0]
-            port = ast.literal_eval(dom.xpath('//conpot_template/protocols/kamstrup_management/@port')[0])
-            kamstrup_management_instance = KamstrupManagementServer(template)
-            kamstrup_management_server = kamstrup_management_instance.get_server(host, port)
-            servers.append(kamstrup_management_server)
-            protocol_greenlets.append(gevent.spawn(kamstrup_management_server.start))
-
-    proxies = dom.xpath('//conpot_template/proxies/*')
-    for p in proxies:
-        name = p.attrib['name']
-        host = p.attrib['host']
-        keyfile = None
-        certfile = None
-        if 'keyfile' in p.attrib and 'certfile' in p.attrib:
-            keyfile = p.attrib['keyfile']
-            certfile = p.attrib['certfile']
-            # if path is absolute we assert that the cert and key is located in same location as template
-            if not os.path.isabs(keyfile):
-                keyfile = os.path.join(os.path.dirname(template), keyfile)
-                certfile = os.path.join(os.path.dirname(template), certfile)
-        port = ast.literal_eval(p.attrib['port'])
-        proxy_host = p.xpath('./proxy_host/text()')[0]
-        proxy_port = ast.literal_eval(p.xpath('./proxy_port/text()')[0])
-        decoder = p.xpath('./decoder/text()')
-        if len(decoder) > 0:
-            decoder = decoder[0]
-        else:
-            decoder = None
-        proxy_instance = Proxy(name, proxy_host, proxy_port, decoder, keyfile, certfile)
-        proxy_server = proxy_instance.get_server(host, port)
-        servers.append(proxy_instance)
-        protocol_greenlets.append(gevent.spawn(proxy_server.start))
->>>>>>> 7d06eb4d
 
     # Wait for the services to bind ports before dropping privileges
     gevent.sleep(5)
