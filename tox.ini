--- conflicted
+++ resolved
@@ -7,10 +7,6 @@
     pytest_timeout
     pytest-cov
 commands =
-<<<<<<< HEAD
-=======
-    pip --default-timeout=1000 install -r requirements.txt
->>>>>>> b3740505
     {envpython} -m pytest -rsx -v --timeout=60 --cov=conpot {posargs}
 
 [testenv:run]
