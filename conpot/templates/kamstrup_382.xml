--- conflicted
+++ resolved
@@ -378,7 +378,6 @@
                 <key name="register_1023">
                     <value type="value">0</value>
                 </key>
-<<<<<<< HEAD
                 <key name="software_version">
                     <value type="value">'5.5 (E5)'</value>
                 </key>
@@ -396,10 +395,8 @@
                 </key>
                 <key name="mac_address">
                     <value type="value">'00:13:EA:00:00:00'</value>
-=======
                 <key name="reboot_signal">
                     <value type="value">0</value>
->>>>>>> 54d78c80
                 </key>
             </key_value_mappings>
         </databus>
