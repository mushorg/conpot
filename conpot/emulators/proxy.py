# Copyright (C) 2014  Johnny Vestergaard <jkv@unixcluster.dk>
#
# This program is free software; you can redistribute it and/or
# modify it under the terms of the GNU General Public License
# as published by the Free Software Foundation; either version 2
# of the License, or (at your option) any later version.
#
# This program is distributed in the hope that it will be useful,
# but WITHOUT ANY WARRANTY; without even the implied warranty of
# MERCHANTABILITY or FITNESS FOR A PARTICULAR PURPOSE.  See the
# GNU General Public License for more details.
#
# You should have received a copy of the GNU General Public License
# along with this program; if not, write to the Free Software
# Foundation, Inc.,
# 51 Franklin Street, Fifth Floor, Boston, MA  02110-1301, USA.

import logging
from gevent import select
from gevent import socket as _socket
import codecs
import gevent
from gevent.socket import socket
from gevent.ssl import wrap_socket
from gevent.server import StreamServer
import abc
import conpot.core as conpot_core


logger = logging.getLogger(__name__)


class ProxyDecoder(abc.ABC):
    @abc.abstractmethod
    def decode_in(self, data):
        """Decode data that goes into the proxied device"""

    @abc.abstractmethod
    def decode_out(self, data):
        """Decode data that goes out from the proxied device to the connected client(attacker)."""


class Proxy(object):
    def __init__(
        self, name, proxy_host, proxy_port, decoder=None, keyfile=None, certfile=None
    ):
        self.proxy_host = proxy_host
        self.proxy_port = proxy_port
        self.name = name
        self.proxy_id = self.name.lower().replace(" ", "_")
        self.host = None
        self.port = None
        self.keyfile = keyfile
        self.certfile = certfile
        if decoder:
            try:
                namespace, _classname = decoder.rsplit(".", 1)
                module = __import__(namespace, fromlist=[_classname])
                _class = getattr(module, _classname)
                self.decoder = _class()
                assert isinstance(self.decoder, ProxyDecoder)
            except AssertionError:
                logger.fatal(
                    "Invalid decoder: decoder must be an instance of ProxyDecoder."
                )
        else:
            self.decoder = None

    def get_server(self, host, port):
        self.host = host
        connection = (host, port)
        if self.keyfile and self.certfile:
            server = StreamServer(
                connection, self.handle, keyfile=self.keyfile, certfile=self.certfile
            )
        else:
            server = StreamServer(connection, self.handle)
        self.port = server.server_port
        logger.info(
            "%s proxy server started, listening on %s, proxy for: (%s, %s) using %s decoder.",
            self.name,
            connection,
            self.proxy_host,
            self.proxy_port,
            self.decoder,
        )
        return server

    def handle(self, sock, address):
        session = conpot_core.get_session(
            self.proxy_id,
            address[0],
            address[1],
            sock.getsockname()[0],
            sock.getsockname()[1],
        )
        logger.info(
            "New connection from %s:%s on %s proxy. (%s)",
            address[0],
            address[1],
            self.proxy_id,
            session.id,
        )
        proxy_socket = socket()

        if self.keyfile and self.certfile:
            proxy_socket = wrap_socket(
                proxy_socket, keyfile=self.keyfile, certfile=self.certfile
            )

        try:
            proxy_socket.connect((self.proxy_host, self.proxy_port))
        except _socket.error:
            logger.exception(
                "Error while connecting to proxied service at ({}, {})".format(
                    self.proxy_host, self.proxy_port
                )
            )
            self._close([proxy_socket, sock])
            return

        sockets = [proxy_socket, sock]
        while len(sockets) == 2:
            gevent.sleep(0)
            sockets_read, _, sockets_err = select.select(sockets, [], sockets, 10)

            if len(sockets_err) > 0:
                self._close([proxy_socket, sock])
                break

            for s in sockets_read:
                socket_close_reason = "socket closed"
                try:
                    data = s.recv(1024)
                except _socket.error as socket_err:
                    data = []
                    socket_close_reason = str(socket_err)
<<<<<<< HEAD
                if not data:
=======
                if len(data) == 0:
>>>>>>> 83d07385
                    self._close([proxy_socket, sock])
                    if s is proxy_socket:
                        logging.warning(
                            "Closing proxied socket while receiving (%s, %s): %s.",
                            self.proxy_host,
                            self.proxy_port,
                            socket_close_reason,
                        )
                        sockets = []
                        break
                    elif s is sock:
                        logging.warning(
                            "Closing connection to remote while receiving from remote (%s, %s): %s",
                            socket_close_reason,
                            address[0],
                            address[1],
                        )
                        sockets = []
                        break
                    else:
                        assert False

                try:
                    if s is proxy_socket:
                        self.handle_out_data(data, sock, session)
                    elif s is sock:
                        self.handle_in_data(data, proxy_socket, session)
                    else:
                        assert False
                except _socket.error as socket_err:
                    if s is proxy_socket:
                        destination = "proxied socket"
                    else:
                        destination = "remote connection"
                    logger.warning(
                        "Error while sending data to %s: %s.",
                        destination,
                        str(socket_err),
                    )
                    sockets = []
                    break

        session.set_ended()
        proxy_socket.close()
        sock.close()

    def handle_in_data(self, data, sock, session):
        # convert the data from bytes to hex string
        hex_data = codecs.encode(data, "hex_codec")
        session.add_event({"raw_request": hex_data, "raw_response": ""})
        logger.debug(
            "Received %s bytes from outside to proxied service: %s", len(data), hex_data
        )
        if self.decoder:
            # TODO: data could be chunked, proxy needs to handle this
            decoded = self.decoder.decode_in(data)
            logger.debug("Decoded request: %s", decoded)
            session.add_event({"request": decoded, "raw_response": ""})
        sock.send(data)

    def handle_out_data(self, data, sock, session):
        hex_data = codecs.encode(data, "hex_codec")
        session.add_event({"raw_request": "", "raw_response": hex_data})
        logger.debug("Received %s bytes from proxied service: %s", len(data), hex_data)
        if self.decoder:
            # TODO: data could be chunked, proxy needs to handle this
            decoded = self.decoder.decode_out(data)
            logger.debug("Decoded response: %s", decoded)
            session.add_event({"request": "", "raw_response": decoded})
        sock.send(data)

    def _close(self, sockets):
        for s in sockets:
            s.close()

    def stop(self):
        # TODO: Keep active sockets in list and close them on stop()
        return<|MERGE_RESOLUTION|>--- conflicted
+++ resolved
@@ -135,11 +135,7 @@
                 except _socket.error as socket_err:
                     data = []
                     socket_close_reason = str(socket_err)
-<<<<<<< HEAD
-                if not data:
-=======
                 if len(data) == 0:
->>>>>>> 83d07385
                     self._close([proxy_socket, sock])
                     if s is proxy_socket:
                         logging.warning(
